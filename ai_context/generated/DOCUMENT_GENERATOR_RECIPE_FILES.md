# recipes/document_generator

[collect-files]

**Search:** ['recipes/document_generator']
**Exclude:** ['.venv', 'node_modules', '*.lock', '.git', '__pycache__', '*.pyc', '*.ruff_cache', 'logs', 'output']
**Include:** []
<<<<<<< HEAD
**Date:** 6/4/2025, 2:36:24 PM
=======
**Date:** 6/6/2025, 3:45:22 PM
>>>>>>> d2f2b2ad
**Files:** 15

=== File: recipes/document_generator/README.md ===
# Document Generator

Recipe for generating comprehensive documents from structured JSON outlines.

## Quick Examples

```bash
# Basic usage
recipe-tool --execute recipes/document_generator/document_generator_recipe.json \
   outline_file=recipes/document_generator/examples/readme.json

# With custom parameters
recipe-tool --execute recipes/document_generator/document_generator_recipe.json \
   outline_file=custom/outline.json \
   output_root=output/docs
```

JSON outline format: `title`, `general_instructions`, and `sections` array. See `examples/readme.json`.


=== File: recipes/document_generator/docs/diagram.md ===
```mermaid
flowchart TD

%% ---------- top level ----------
subgraph DOCUMENT_GENERATOR
    DG0[set_context model] --> DG1[set_context output_root] --> DG2[set_context recipe_root] --> DG3[set_context document_filename]

    DG3 --> LO0
    %% load_outline ----------------------------------------------------------
    subgraph load_outline
        LO0[read_files outline] --> LO1[set_context toc]
    end
    LO1 --> LR0

    %% load_resources --------------------------------------------------------
    subgraph load_resources
        LR0[loop outline.resources] --> LR1[read_files resource] --> LR2[set_context resource]
    end
    LR2 --> DG4[set_context document]

    DG4 --> WD0
    %% write_document --------------------------------------------------------
    subgraph write_document
        WD0[write_files document.md]
    end
    WD0 --> WS0

    %% write_sections (recursive) -------------------------------------------
    subgraph write_sections
        WS0[loop sections] --> WS1{resource_key?}
        WS1 -- yes --> WC0
        WS1 -- no  --> WSSEC0

        %% write_content ----------------------------------------------------
        subgraph write_content
            WC0[execute read_document] --> WC1[set_context merge section.content] --> WC2[execute write_document]
        end

        %% write_section ----------------------------------------------------
        subgraph write_section
            WSSEC0[execute read_document] --> WSSEC1[set_context rendered_prompt] --> WSSEC2[llm_generate section] --> WSSEC3[set_context merge generated.content] --> WSSEC4[execute write_document]
        end

        WC2 --> WS2{has_children?}
        WSSEC4 --> WS2
        WS2 -- yes --> WS0
    end
end
```


=== File: recipes/document_generator/document_generator_recipe.json ===
{
  "name": "Document Generator",
  "description": "Generates a document from an outline, using LLMs to fill in sections and assemble the final document.",
  "inputs": {
    "outline_file": {
      "description": "Path to outline json file.",
      "type": "string"
    },
    "model": {
      "description": "LLM model to use for generation.",
      "type": "string",
      "default": "openai/gpt-4o"
    },
    "output_root": {
      "description": "Directory to save the generated document.",
      "type": "string",
      "default": "output"
    }
  },
  "steps": [
    {
      "type": "set_context",
      "config": {
        "key": "model",
        "value": "{{ model | default: 'openai/gpt-4o' }}"
      }
    },
    {
      "type": "set_context",
      "config": {
        "key": "output_root",
        "value": "{{ output_root | default: 'output' }}"
      }
    },
    {
      "type": "set_context",
      "config": {
        "key": "recipe_root",
        "value": "{{ recipe_root | default: 'recipes/document_generator' }}"
      }
    },
    {
      "type": "set_context",
      "config": {
        "key": "document_filename",
        "value": "{{ outline_file | default: 'document' | replace: '\\', '/' | split: '/' | last | split: '.' | first | snakecase | upcase }}"
      }
    },
    {
      "type": "execute_recipe",
      "config": {
        "recipe_path": "{{ recipe_root }}/recipes/load_outline.json"
      }
    },
    {
      "type": "execute_recipe",
      "config": {
        "recipe_path": "{{ recipe_root }}/recipes/load_resources.json"
      }
    },
    {
      "type": "set_context",
      "config": {
        "key": "document",
        "value": "# {{ outline.title }}\n\n[document-generator]\n\n**Date:** {{ 'now' | date: '%-m/%-d/%Y %I:%M:%S %p' }}"
      }
    },
    {
      "type": "execute_recipe",
      "config": {
        "recipe_path": "{{ recipe_root }}/recipes/write_document.json"
      }
    },
    {
      "type": "execute_recipe",
      "config": {
        "recipe_path": "{{ recipe_root }}/recipes/write_sections.json",
        "context_overrides": {
          "sections": "{{ outline.sections | json: indent: 2 }}"
        }
      }
    }
  ]
}


=== File: recipes/document_generator/examples/launch-documentation.json ===
{
  "title": "Customer Analytics Dashboard - Launch Documentation",
  "general_instruction": "Create comprehensive launch documentation for our new B2B SaaS analytics product. Focus on value propositions, implementation details, and customer benefits. Use clear, professional language suitable for both technical and business stakeholders.",
  "resources": [
    {
      "key": "product_specs",
      "path": "recipes/document_generator/examples/resources/product_specs.md",
      "description": "Technical specifications, features, API details, and system requirements"
    },
    {
      "key": "market_research",
      "path": "recipes/document_generator/examples/resources/market_research.md",
      "description": "Competitive analysis, target customer profiles, and market opportunities"
    },
    {
      "key": "pricing_strategy",
      "path": "recipes/document_generator/examples/resources/pricing_strategy.md",
      "description": "Pricing tiers, packaging, and competitive positioning"
    }
  ],
  "sections": [
    {
      "title": "Executive Summary",
      "prompt": "Create a compelling executive summary that highlights the key benefits and market opportunity, drawing from the market research and product specifications. Include our unique value proposition and why this product matters now.",
      "refs": ["product_specs", "market_research"]
    },
    {
      "title": "Product Overview",
      "prompt": "Provide a comprehensive overview of the Customer Analytics Dashboard, detailing core features and capabilities. Explain how each feature delivers value to our target customers. Structure this for both technical and non-technical readers.",
      "refs": ["product_specs", "market_research"]
    },
    {
      "title": "Technical Architecture",
      "prompt": "Explain the technical architecture in clear prose, focusing on scalability, performance, and reliability. Translate technical specifications into benefits that matter to decision makers.",
      "refs": ["product_specs"]
    },
    {
      "title": "Implementation Guide",
      "prompt": "Create a step-by-step implementation guide that emphasizes our 2-week deployment advantage. Include prerequisites, phases, and what customers can expect during onboarding.",
      "refs": ["product_specs", "pricing_strategy"]
    },
    {
      "title": "Pricing & Packages",
      "prompt": "Present our pricing strategy in a clear, compelling way. Emphasize value and ROI compared to competitors. Include migration incentives and explain how pricing scales with customer growth.",
      "refs": ["pricing_strategy", "market_research"]
    },
    {
      "title": "Go-to-Market Strategy",
      "prompt": "Outline our go-to-market approach based on target customer profiles and competitive positioning. Include key messages, channels, and how we'll win against established competitors.",
      "refs": ["market_research", "pricing_strategy", "product_specs"]
    }
  ]
}


=== File: recipes/document_generator/examples/readme.json ===
{
  "title": "README",
  "general_instruction": "Generate a production-ready README.md for the target codebase. Use only the facts available in the referenced resources (code, docs, configs, tests, etc.). Keep prose short, use bullet lists when helpful, and prefer plain-language explanations over marketing fluff. Assume the audience is a developer seeing the project for the first time.",
  "resources": [
    {
      "key": "codebase_docs",
      "path": "ai_context/generated/RECIPE_EXECUTOR_BLUEPRINT_FILES.md",
      "description": "In-repo design docs, examples, etc."
    },
    {
      "key": "code_files",
      "path": "ai_context/generated/RECIPE_EXECUTOR_CODE_FILES.md",
      "description": "Code files, including scripts and modules."
    }
  ],
  "sections": [
    {
      "title": "Header",
      "prompt": "Produce an H1 title using the repository name. Optionally add shields.io badges for build status, license, or published package version if the information exists.\nWrite a single-sentence summary of what the project does and who it is for, based on the highest-level documentation.",
      "refs": ["codebase_docs", "code_files"]
    },
    {
      "title": "Key Features",
      "prompt": "List the main capabilities or selling points, one bullet per feature, drawing facts from design docs or API specs.",
      "refs": ["codebase_docs", "code_files"]
    },
    {
      "title": "Installation",
      "prompt": "Provide copy-paste installation instructions, including package-manager commands, build steps, and environment variables, using exact data from configuration files.",
      "refs": ["codebase_docs", "code_files"]
    },
    {
      "title": "Usage",
      "prompt": "Show the simplest runnable example pulled from tests, docs, or API specs. If multiple language clients exist, include one example per language.",
      "refs": ["codebase_docs", "code_files"]
    },
    {
      "title": "API Reference",
      "prompt": "If formal API specs exist, generate a short table of endpoints with method, path, and one-line description; otherwise keep the heading with a note indicating N/A.",
      "refs": ["codebase_docs", "code_files"]
    },
    {
      "title": "Architecture Overview",
      "prompt": "Describe the high-level architecture in two or three short paragraphs. If diagrams are available, embed image links and reference major components.",
      "refs": ["codebase_docs", "code_files"]
    }
  ]
}


=== File: recipes/document_generator/examples/resources/market_research.md ===
# Market Research Report - Customer Analytics Dashboard

## Executive Summary

The customer analytics market is experiencing 23% YoY growth, reaching $16.2B in 2024. Our solution addresses critical gaps in real-time processing and predictive capabilities that existing solutions fail to deliver.

## Target Customer Profiles

### Primary Segment: Mid-Market B2B SaaS Companies

- Company size: 200-2000 employees
- Annual revenue: $20M-$500M
- Characteristics:
  - Growing customer base (10K-500K users)
  - Data-driven culture
  - Existing BI tools but need specialized customer analytics
  - 2-5 person analytics team

### Secondary Segment: E-commerce Platforms

- Company size: 100-1000 employees
- Annual revenue: $10M-$200M
- Characteristics:
  - High transaction volumes
  - Need for real-time customer insights
  - Focus on conversion optimization
  - Seasonal traffic patterns

### Tertiary Segment: Digital Media Companies

- Subscription-based services
- Content personalization needs
- User engagement focus
- Churn reduction priorities

## Competitive Landscape

### Direct Competitors

**Amplitude**

- Strengths: Strong brand, product analytics focus
- Weaknesses: Limited predictive capabilities, expensive at scale
- Pricing: $30K-$150K annually
- Market share: 18%

**Mixpanel**

- Strengths: User-friendly interface, good mobile analytics
- Weaknesses: Performance issues with large datasets, basic ML features
- Pricing: $25K-$100K annually
- Market share: 15%

**Heap**

- Strengths: Autocapture technology, retroactive analysis
- Weaknesses: Limited customization, no native predictive analytics
- Pricing: $35K-$120K annually
- Market share: 12%

### Indirect Competitors

- Google Analytics 360 (enterprise web analytics)
- Adobe Analytics (marketing-focused)
- Segment (data collection/routing)

## Market Opportunities

### Unmet Needs

1. **Real-time + Predictive**: No solution combines sub-second queries with advanced ML
2. **Affordable Scale**: Competitors' pricing becomes prohibitive at high volumes
3. **Vertical Integration**: Most tools require multiple vendors for complete solution
4. **Ease of Implementation**: Average deployment time is 3-6 months with competitors

### Growth Drivers

- 67% of companies plan to increase analytics spending in 2025
- GDPR/privacy regulations driving need for first-party analytics
- Shift from descriptive to predictive analytics
- Rising customer acquisition costs requiring better retention tools

## Positioning Strategy

"The only customer analytics platform that combines enterprise-grade real-time processing with accessible predictive intelligence, at half the cost of traditional solutions."

## Key Differentiators

1. 10x faster query performance
2. Built-in predictive models (no data science team required)
3. 50% lower TCO than primary competitors
4. 2-week implementation vs. industry average of 3 months
5. Unified platform (no need for separate ETL, visualization, ML tools)


=== File: recipes/document_generator/examples/resources/pricing_strategy.md ===
# Pricing Strategy - Customer Analytics Dashboard

## Pricing Philosophy

Value-based pricing model that scales with customer success, positioned 40-50% below enterprise competitors while delivering superior capabilities.

## Pricing Tiers

### Starter

**$499/month** (billed annually) or $599/month (monthly)

- Up to 100K monthly tracked users
- 5 team members
- 30-day data retention
- Core analytics features
- Email support
- API access (100K calls/month)

### Growth

**$1,499/month** (billed annually) or $1,799/month (monthly)

- Up to 1M monthly tracked users
- 25 team members
- 90-day data retention
- All Starter features plus:
  - Predictive analytics (churn, LTV)
  - Custom dashboards
  - Slack integration
  - Priority support
  - API access (1M calls/month)

### Enterprise

**Custom pricing** starting at $4,999/month

- Unlimited tracked users
- Unlimited team members
- Custom data retention
- All Growth features plus:
  - Custom ML models
  - Dedicated success manager
  - SLA guarantees (99.9% uptime)
  - Advanced security features
  - White-label options
  - Unlimited API access

## Add-On Services

### Professional Services

- Implementation Package: $5,000 (one-time)
- Custom Integration: $2,500 per connector
- Training Workshop: $1,500 per day
- Analytics Consultation: $250/hour

### Additional Resources

- Extra 1M tracked users: $500/month
- Extended data retention (per 30 days): $200/month
- Additional API calls: $100 per million
- Custom ML model development: $10,000 per model

## Pricing Advantages vs. Competitors

| Feature        | Our Pricing | Amplitude  | Mixpanel      | Heap          |
| -------------- | ----------- | ---------- | ------------- | ------------- |
| Entry Price    | $499/mo     | $2,000/mo  | $1,500/mo     | $3,000/mo     |
| 1M Users       | $1,499/mo   | $5,000/mo  | $4,000/mo     | $6,000/mo     |
| Predictive ML  | Included    | +$2,000/mo | Not available | Not available |
| Implementation | 2 weeks     | 3-6 months | 2-3 months    | 3-4 months    |

## Discount Structure

- Annual commitment: 17% discount
- 2-year commitment: 25% discount
- Non-profit organizations: 30% discount
- Educational institutions: 50% discount
- Startup program (<$5M ARR): 50% discount for year 1

## Migration Incentives

- Competitor switch bonus: 3 months free
- Free data migration (up to 1TB)
- Parallel running period (1 month)
- Success guarantee: Full refund if not satisfied within 90 days

## Revenue Projections

- Average deal size: $2,500/month
- Expected tier distribution: 60% Growth, 25% Enterprise, 15% Starter
- Projected annual contract value: $30,000
- Customer lifetime value: $135,000 (4.5 year average retention)


=== File: recipes/document_generator/examples/resources/product_specs.md ===
# Customer Analytics Dashboard - Technical Specifications

## Product Overview

The Customer Analytics Dashboard is a cloud-native B2B SaaS platform that provides real-time customer behavior analytics, predictive insights, and actionable intelligence for data-driven decision making.

## Core Features

### Real-Time Analytics Engine

- Sub-second query response times for datasets up to 100TB
- Support for 10,000+ concurrent users
- Event streaming with <500ms latency
- Custom metric builder with drag-and-drop interface

### Predictive Intelligence

- Customer churn prediction (85% accuracy)
- Revenue forecasting models
- Behavioral segmentation using ML clustering
- Anomaly detection for fraud prevention

### Data Visualization Suite

- 50+ pre-built visualization templates
- Custom dashboard builder
- Mobile-responsive design
- Export to PDF, PNG, and interactive HTML

### Integration Capabilities

- Native connectors for 30+ data sources
- REST API with comprehensive endpoints
- Webhook support for real-time alerts
- Single Sign-On (SSO) with SAML 2.0

## Technical Architecture

### Infrastructure

- Multi-region deployment on AWS
- Kubernetes orchestration with auto-scaling
- PostgreSQL for metadata storage
- Apache Kafka for event streaming
- Redis for caching layer

### API Specifications

- RESTful API design
- OAuth 2.0 authentication
- Rate limiting: 1000 requests/minute
- Versioned endpoints (current: v2.0)
- 99.9% uptime SLA

### Security & Compliance

- End-to-end encryption (AES-256)
- SOC 2 Type II certified
- GDPR compliant
- Role-based access control (RBAC)
- Audit logging for all data access

## System Requirements

### Browser Support

- Chrome 90+
- Firefox 88+
- Safari 14+
- Edge 90+

### Integration Requirements

- API tokens for authentication
- Minimum 100 Mbps network connection
- Whitelisted IP ranges for enterprise deployments

### Data Limits

- Maximum 50GB per data upload
- 10 million events per day processing
- 1000 custom metrics per account
- 90-day data retention (configurable)


=== File: recipes/document_generator/recipes/load_outline.json ===
{
  "steps": [
    {
      "type": "read_files",
      "config": {
        "path": "{{ outline_file }}",
        "content_key": "outline"
      }
    },
    {
      "type": "set_context",
      "config": {
        "key": "toc",
        "value": "{% capture toc %}\n## Table of Contents\n\n{% for sec in outline.sections %}\n- {{ sec.title | escape }}\n{% if sec.sections %}\n  {% for child in sec.sections %}\n  - {{ child.title | escape }}\n  {% endfor %}\n{% endif %}\n{% endfor %}\n{% endcapture %}\n{{ toc }}"
      }
    }
  ]
}


=== File: recipes/document_generator/recipes/load_resources.json ===
{
  "steps": [
    {
      "type": "loop",
      "config": {
        "items": "outline.resources",
        "item_key": "resource",
        "result_key": "resources",
        "substeps": [
          {
            "type": "read_files",
            "config": {
              "path": "{{ resource.path }}",
              "content_key": "content",
              "merge_mode": "{{ resource.merge_mode }}"
            }
          },
          {
            "type": "set_context",
            "config": {
              "key": "resource",
              "value": {
                "content": "{{ content }}"
              },
              "if_exists": "merge"
            }
          }
        ]
      }
    }
  ]
}


=== File: recipes/document_generator/recipes/read_document.json ===
{
  "steps": [
    {
      "type": "read_files",
      "config": {
        "path": "{{ output_root }}/{{ document_filename }}.md",
        "content_key": "document"
      }
    }
  ]
}


=== File: recipes/document_generator/recipes/write_content.json ===
{
  "steps": [
    {
      "type": "execute_recipe",
      "config": {
        "recipe_path": "{{ recipe_root }}/recipes/read_document.json"
      }
    },
    {
      "type": "set_context",
      "config": {
        "key": "document",
        "value": "\n\n{{ section.title }}\n\n{% for resource in resources %}{% if resource.key == section.resource_key %}{{ resource.content }}{% endif %}{% endfor %}",
        "if_exists": "merge"
      }
    },
    {
      "type": "execute_recipe",
      "config": {
        "recipe_path": "{{ recipe_root }}/recipes/write_document.json"
      }
    }
  ]
}


=== File: recipes/document_generator/recipes/write_document.json ===
{
  "steps": [
    {
      "type": "write_files",
      "config": {
        "files": [
          {
            "path": "{{ document_filename }}.md",
            "content_key": "document"
          }
        ],
        "root": "{{ output_root }}"
      }
    }
  ]
}


=== File: recipes/document_generator/recipes/write_section.json ===
{
  "steps": [
    {
      "type": "execute_recipe",
      "config": {
        "recipe_path": "{{ recipe_root }}/recipes/read_document.json"
      }
    },
    {
      "type": "set_context",
      "config": {
        "key": "rendered_prompt",
        "value": "{{ section.prompt }}",
        "nested_render": true
      }
    },
    {
      "type": "llm_generate",
      "config": {
        "model": "{{ model }}",
        "prompt": "Generate a section for the <DOCUMENT> based upon the following prompt:\n<PROMPT>\n{{ rendered_prompt }}\n</PROMPT>\n\nGeneral instruction:\n{{ outline.general_instruction }}\n\nAvailable references:\n<REFERENCE_DOCS>\n{% for ref in section.refs %}{% for resource in resources %}{% if resource.key == ref %}<{{ resource.key | upcase }}><DESCRIPTION>{{ resource.description }}</DESCRIPTION><CONTENT>{{ resource.content }}</CONTENT></{{ resource.key | upcase }}>{% endif %}{% endfor %}{% endfor %}\n</REFERENCE_DOCS>\n\nHere is the content of the <DOCUMENT> so far:\n<DOCUMENT>\n{{ document }}\n</DOCUMENT>\n\nPlease write ONLY THE NEW `{{ section.title }}` SECTION requested in your PROMPT, in the same style as the rest of the document.",
        "output_format": {
          "type": "object",
          "properties": {
            "content": {
              "type": "string",
              "description": "The generated content for the section."
            }
          }
        },
        "output_key": "generated"
      }
    },
    {
      "type": "set_context",
      "config": {
        "key": "document",
        "value": "\n\n{{ generated.content }}",
        "if_exists": "merge"
      }
    },
    {
      "type": "execute_recipe",
      "config": {
        "recipe_path": "{{ recipe_root }}/recipes/write_document.json"
      }
    }
  ]
}


=== File: recipes/document_generator/recipes/write_sections.json ===
{
  "steps": [
    {
      "type": "loop",
      "config": {
        "items": "sections",
        "item_key": "section",
        "result_key": "section.content",
        "substeps": [
          {
            "type": "conditional",
            "config": {
              "condition": "{% if section.resource_key %}true{% else %}false{% endif %}",
              "if_true": {
                "steps": [
                  {
                    "type": "execute_recipe",
                    "config": {
                      "recipe_path": "{{ recipe_root }}/recipes/write_content.json"
                    }
                  }
                ]
              },
              "if_false": {
                "steps": [
                  {
                    "type": "execute_recipe",
                    "config": {
                      "recipe_path": "{{ recipe_root }}/recipes/write_section.json"
                    }
                  }
                ]
              }
            }
          },
          {
            "type": "conditional",
            "config": {
              "condition": "{% assign has_children = section | has: 'sections' %}{% if has_children %}true{% else %}false{% endif %}",
              "if_true": {
                "steps": [
                  {
                    "type": "execute_recipe",
                    "config": {
                      "recipe_path": "{{ recipe_root }}/recipes/write_sections.json",
                      "context_overrides": {
                        "sections": "{{ section.sections | json: indent: 2 }}"
                      }
                    }
                  }
                ]
              }
            }
          }
        ]
      }
    }
  ]
}

<|MERGE_RESOLUTION|>--- conflicted
+++ resolved
@@ -5,14 +5,11 @@
 **Search:** ['recipes/document_generator']
 **Exclude:** ['.venv', 'node_modules', '*.lock', '.git', '__pycache__', '*.pyc', '*.ruff_cache', 'logs', 'output']
 **Include:** []
-<<<<<<< HEAD
-**Date:** 6/4/2025, 2:36:24 PM
-=======
 **Date:** 6/6/2025, 3:45:22 PM
->>>>>>> d2f2b2ad
 **Files:** 15
 
 === File: recipes/document_generator/README.md ===
+
 # Document Generator
 
 Recipe for generating comprehensive documents from structured JSON outlines.
@@ -32,8 +29,8 @@
 
 JSON outline format: `title`, `general_instructions`, and `sections` array. See `examples/readme.json`.
 
-
 === File: recipes/document_generator/docs/diagram.md ===
+
 ```mermaid
 flowchart TD
 
@@ -84,202 +81,199 @@
 end
 ```
 
-
 === File: recipes/document_generator/document_generator_recipe.json ===
 {
-  "name": "Document Generator",
-  "description": "Generates a document from an outline, using LLMs to fill in sections and assemble the final document.",
-  "inputs": {
-    "outline_file": {
-      "description": "Path to outline json file.",
-      "type": "string"
-    },
-    "model": {
-      "description": "LLM model to use for generation.",
-      "type": "string",
-      "default": "openai/gpt-4o"
-    },
-    "output_root": {
-      "description": "Directory to save the generated document.",
-      "type": "string",
-      "default": "output"
-    }
-  },
-  "steps": [
-    {
-      "type": "set_context",
-      "config": {
-        "key": "model",
-        "value": "{{ model | default: 'openai/gpt-4o' }}"
-      }
-    },
-    {
-      "type": "set_context",
-      "config": {
-        "key": "output_root",
-        "value": "{{ output_root | default: 'output' }}"
-      }
-    },
-    {
-      "type": "set_context",
-      "config": {
-        "key": "recipe_root",
-        "value": "{{ recipe_root | default: 'recipes/document_generator' }}"
-      }
-    },
-    {
-      "type": "set_context",
-      "config": {
-        "key": "document_filename",
-        "value": "{{ outline_file | default: 'document' | replace: '\\', '/' | split: '/' | last | split: '.' | first | snakecase | upcase }}"
-      }
-    },
-    {
-      "type": "execute_recipe",
-      "config": {
-        "recipe_path": "{{ recipe_root }}/recipes/load_outline.json"
-      }
-    },
-    {
-      "type": "execute_recipe",
-      "config": {
-        "recipe_path": "{{ recipe_root }}/recipes/load_resources.json"
-      }
-    },
-    {
-      "type": "set_context",
-      "config": {
-        "key": "document",
-        "value": "# {{ outline.title }}\n\n[document-generator]\n\n**Date:** {{ 'now' | date: '%-m/%-d/%Y %I:%M:%S %p' }}"
-      }
-    },
-    {
-      "type": "execute_recipe",
-      "config": {
-        "recipe_path": "{{ recipe_root }}/recipes/write_document.json"
-      }
-    },
-    {
-      "type": "execute_recipe",
-      "config": {
-        "recipe_path": "{{ recipe_root }}/recipes/write_sections.json",
-        "context_overrides": {
-          "sections": "{{ outline.sections | json: indent: 2 }}"
-        }
-      }
-    }
-  ]
-}
-
+"name": "Document Generator",
+"description": "Generates a document from an outline, using LLMs to fill in sections and assemble the final document.",
+"inputs": {
+"outline_file": {
+"description": "Path to outline json file.",
+"type": "string"
+},
+"model": {
+"description": "LLM model to use for generation.",
+"type": "string",
+"default": "openai/gpt-4o"
+},
+"output_root": {
+"description": "Directory to save the generated document.",
+"type": "string",
+"default": "output"
+}
+},
+"steps": [
+{
+"type": "set_context",
+"config": {
+"key": "model",
+"value": "{{ model | default: 'openai/gpt-4o' }}"
+}
+},
+{
+"type": "set_context",
+"config": {
+"key": "output_root",
+"value": "{{ output_root | default: 'output' }}"
+}
+},
+{
+"type": "set_context",
+"config": {
+"key": "recipe_root",
+"value": "{{ recipe_root | default: 'recipes/document_generator' }}"
+}
+},
+{
+"type": "set_context",
+"config": {
+"key": "document_filename",
+"value": "{{ outline_file | default: 'document' | replace: '\\', '/' | split: '/' | last | split: '.' | first | snakecase | upcase }}"
+}
+},
+{
+"type": "execute_recipe",
+"config": {
+"recipe_path": "{{ recipe_root }}/recipes/load_outline.json"
+}
+},
+{
+"type": "execute_recipe",
+"config": {
+"recipe_path": "{{ recipe_root }}/recipes/load_resources.json"
+}
+},
+{
+"type": "set_context",
+"config": {
+"key": "document",
+"value": "# {{ outline.title }}\n\n[document-generator]\n\n**Date:** {{ 'now' | date: '%-m/%-d/%Y %I:%M:%S %p' }}"
+}
+},
+{
+"type": "execute_recipe",
+"config": {
+"recipe_path": "{{ recipe_root }}/recipes/write_document.json"
+}
+},
+{
+"type": "execute_recipe",
+"config": {
+"recipe_path": "{{ recipe_root }}/recipes/write_sections.json",
+"context_overrides": {
+"sections": "{{ outline.sections | json: indent: 2 }}"
+}
+}
+}
+]
+}
 
 === File: recipes/document_generator/examples/launch-documentation.json ===
 {
-  "title": "Customer Analytics Dashboard - Launch Documentation",
-  "general_instruction": "Create comprehensive launch documentation for our new B2B SaaS analytics product. Focus on value propositions, implementation details, and customer benefits. Use clear, professional language suitable for both technical and business stakeholders.",
-  "resources": [
-    {
-      "key": "product_specs",
-      "path": "recipes/document_generator/examples/resources/product_specs.md",
-      "description": "Technical specifications, features, API details, and system requirements"
-    },
-    {
-      "key": "market_research",
-      "path": "recipes/document_generator/examples/resources/market_research.md",
-      "description": "Competitive analysis, target customer profiles, and market opportunities"
-    },
-    {
-      "key": "pricing_strategy",
-      "path": "recipes/document_generator/examples/resources/pricing_strategy.md",
-      "description": "Pricing tiers, packaging, and competitive positioning"
-    }
-  ],
-  "sections": [
-    {
-      "title": "Executive Summary",
-      "prompt": "Create a compelling executive summary that highlights the key benefits and market opportunity, drawing from the market research and product specifications. Include our unique value proposition and why this product matters now.",
-      "refs": ["product_specs", "market_research"]
-    },
-    {
-      "title": "Product Overview",
-      "prompt": "Provide a comprehensive overview of the Customer Analytics Dashboard, detailing core features and capabilities. Explain how each feature delivers value to our target customers. Structure this for both technical and non-technical readers.",
-      "refs": ["product_specs", "market_research"]
-    },
-    {
-      "title": "Technical Architecture",
-      "prompt": "Explain the technical architecture in clear prose, focusing on scalability, performance, and reliability. Translate technical specifications into benefits that matter to decision makers.",
-      "refs": ["product_specs"]
-    },
-    {
-      "title": "Implementation Guide",
-      "prompt": "Create a step-by-step implementation guide that emphasizes our 2-week deployment advantage. Include prerequisites, phases, and what customers can expect during onboarding.",
-      "refs": ["product_specs", "pricing_strategy"]
-    },
-    {
-      "title": "Pricing & Packages",
-      "prompt": "Present our pricing strategy in a clear, compelling way. Emphasize value and ROI compared to competitors. Include migration incentives and explain how pricing scales with customer growth.",
-      "refs": ["pricing_strategy", "market_research"]
-    },
-    {
-      "title": "Go-to-Market Strategy",
-      "prompt": "Outline our go-to-market approach based on target customer profiles and competitive positioning. Include key messages, channels, and how we'll win against established competitors.",
-      "refs": ["market_research", "pricing_strategy", "product_specs"]
-    }
-  ]
-}
-
+"title": "Customer Analytics Dashboard - Launch Documentation",
+"general_instruction": "Create comprehensive launch documentation for our new B2B SaaS analytics product. Focus on value propositions, implementation details, and customer benefits. Use clear, professional language suitable for both technical and business stakeholders.",
+"resources": [
+{
+"key": "product_specs",
+"path": "recipes/document_generator/examples/resources/product_specs.md",
+"description": "Technical specifications, features, API details, and system requirements"
+},
+{
+"key": "market_research",
+"path": "recipes/document_generator/examples/resources/market_research.md",
+"description": "Competitive analysis, target customer profiles, and market opportunities"
+},
+{
+"key": "pricing_strategy",
+"path": "recipes/document_generator/examples/resources/pricing_strategy.md",
+"description": "Pricing tiers, packaging, and competitive positioning"
+}
+],
+"sections": [
+{
+"title": "Executive Summary",
+"prompt": "Create a compelling executive summary that highlights the key benefits and market opportunity, drawing from the market research and product specifications. Include our unique value proposition and why this product matters now.",
+"refs": ["product_specs", "market_research"]
+},
+{
+"title": "Product Overview",
+"prompt": "Provide a comprehensive overview of the Customer Analytics Dashboard, detailing core features and capabilities. Explain how each feature delivers value to our target customers. Structure this for both technical and non-technical readers.",
+"refs": ["product_specs", "market_research"]
+},
+{
+"title": "Technical Architecture",
+"prompt": "Explain the technical architecture in clear prose, focusing on scalability, performance, and reliability. Translate technical specifications into benefits that matter to decision makers.",
+"refs": ["product_specs"]
+},
+{
+"title": "Implementation Guide",
+"prompt": "Create a step-by-step implementation guide that emphasizes our 2-week deployment advantage. Include prerequisites, phases, and what customers can expect during onboarding.",
+"refs": ["product_specs", "pricing_strategy"]
+},
+{
+"title": "Pricing & Packages",
+"prompt": "Present our pricing strategy in a clear, compelling way. Emphasize value and ROI compared to competitors. Include migration incentives and explain how pricing scales with customer growth.",
+"refs": ["pricing_strategy", "market_research"]
+},
+{
+"title": "Go-to-Market Strategy",
+"prompt": "Outline our go-to-market approach based on target customer profiles and competitive positioning. Include key messages, channels, and how we'll win against established competitors.",
+"refs": ["market_research", "pricing_strategy", "product_specs"]
+}
+]
+}
 
 === File: recipes/document_generator/examples/readme.json ===
 {
-  "title": "README",
-  "general_instruction": "Generate a production-ready README.md for the target codebase. Use only the facts available in the referenced resources (code, docs, configs, tests, etc.). Keep prose short, use bullet lists when helpful, and prefer plain-language explanations over marketing fluff. Assume the audience is a developer seeing the project for the first time.",
-  "resources": [
-    {
-      "key": "codebase_docs",
-      "path": "ai_context/generated/RECIPE_EXECUTOR_BLUEPRINT_FILES.md",
-      "description": "In-repo design docs, examples, etc."
-    },
-    {
-      "key": "code_files",
-      "path": "ai_context/generated/RECIPE_EXECUTOR_CODE_FILES.md",
-      "description": "Code files, including scripts and modules."
-    }
-  ],
-  "sections": [
-    {
-      "title": "Header",
-      "prompt": "Produce an H1 title using the repository name. Optionally add shields.io badges for build status, license, or published package version if the information exists.\nWrite a single-sentence summary of what the project does and who it is for, based on the highest-level documentation.",
-      "refs": ["codebase_docs", "code_files"]
-    },
-    {
-      "title": "Key Features",
-      "prompt": "List the main capabilities or selling points, one bullet per feature, drawing facts from design docs or API specs.",
-      "refs": ["codebase_docs", "code_files"]
-    },
-    {
-      "title": "Installation",
-      "prompt": "Provide copy-paste installation instructions, including package-manager commands, build steps, and environment variables, using exact data from configuration files.",
-      "refs": ["codebase_docs", "code_files"]
-    },
-    {
-      "title": "Usage",
-      "prompt": "Show the simplest runnable example pulled from tests, docs, or API specs. If multiple language clients exist, include one example per language.",
-      "refs": ["codebase_docs", "code_files"]
-    },
-    {
-      "title": "API Reference",
-      "prompt": "If formal API specs exist, generate a short table of endpoints with method, path, and one-line description; otherwise keep the heading with a note indicating N/A.",
-      "refs": ["codebase_docs", "code_files"]
-    },
-    {
-      "title": "Architecture Overview",
-      "prompt": "Describe the high-level architecture in two or three short paragraphs. If diagrams are available, embed image links and reference major components.",
-      "refs": ["codebase_docs", "code_files"]
-    }
-  ]
-}
-
+"title": "README",
+"general_instruction": "Generate a production-ready README.md for the target codebase. Use only the facts available in the referenced resources (code, docs, configs, tests, etc.). Keep prose short, use bullet lists when helpful, and prefer plain-language explanations over marketing fluff. Assume the audience is a developer seeing the project for the first time.",
+"resources": [
+{
+"key": "codebase_docs",
+"path": "ai_context/generated/RECIPE_EXECUTOR_BLUEPRINT_FILES.md",
+"description": "In-repo design docs, examples, etc."
+},
+{
+"key": "code_files",
+"path": "ai_context/generated/RECIPE_EXECUTOR_CODE_FILES.md",
+"description": "Code files, including scripts and modules."
+}
+],
+"sections": [
+{
+"title": "Header",
+"prompt": "Produce an H1 title using the repository name. Optionally add shields.io badges for build status, license, or published package version if the information exists.\nWrite a single-sentence summary of what the project does and who it is for, based on the highest-level documentation.",
+"refs": ["codebase_docs", "code_files"]
+},
+{
+"title": "Key Features",
+"prompt": "List the main capabilities or selling points, one bullet per feature, drawing facts from design docs or API specs.",
+"refs": ["codebase_docs", "code_files"]
+},
+{
+"title": "Installation",
+"prompt": "Provide copy-paste installation instructions, including package-manager commands, build steps, and environment variables, using exact data from configuration files.",
+"refs": ["codebase_docs", "code_files"]
+},
+{
+"title": "Usage",
+"prompt": "Show the simplest runnable example pulled from tests, docs, or API specs. If multiple language clients exist, include one example per language.",
+"refs": ["codebase_docs", "code_files"]
+},
+{
+"title": "API Reference",
+"prompt": "If formal API specs exist, generate a short table of endpoints with method, path, and one-line description; otherwise keep the heading with a note indicating N/A.",
+"refs": ["codebase_docs", "code_files"]
+},
+{
+"title": "Architecture Overview",
+"prompt": "Describe the high-level architecture in two or three short paragraphs. If diagrams are available, embed image links and reference major components.",
+"refs": ["codebase_docs", "code_files"]
+}
+]
+}
 
 === File: recipes/document_generator/examples/resources/market_research.md ===
+
 # Market Research Report - Customer Analytics Dashboard
 
 ## Executive Summary
@@ -374,8 +368,8 @@
 4. 2-week implementation vs. industry average of 3 months
 5. Unified platform (no need for separate ETL, visualization, ML tools)
 
-
 === File: recipes/document_generator/examples/resources/pricing_strategy.md ===
+
 # Pricing Strategy - Customer Analytics Dashboard
 
 ## Pricing Philosophy
@@ -471,8 +465,8 @@
 - Projected annual contract value: $30,000
 - Customer lifetime value: $135,000 (4.5 year average retention)
 
-
 === File: recipes/document_generator/examples/resources/product_specs.md ===
+
 # Customer Analytics Dashboard - Technical Specifications
 
 ## Product Overview
@@ -557,233 +551,225 @@
 - 1000 custom metrics per account
 - 90-day data retention (configurable)
 
-
 === File: recipes/document_generator/recipes/load_outline.json ===
 {
-  "steps": [
-    {
-      "type": "read_files",
-      "config": {
-        "path": "{{ outline_file }}",
-        "content_key": "outline"
-      }
-    },
-    {
-      "type": "set_context",
-      "config": {
-        "key": "toc",
-        "value": "{% capture toc %}\n## Table of Contents\n\n{% for sec in outline.sections %}\n- {{ sec.title | escape }}\n{% if sec.sections %}\n  {% for child in sec.sections %}\n  - {{ child.title | escape }}\n  {% endfor %}\n{% endif %}\n{% endfor %}\n{% endcapture %}\n{{ toc }}"
-      }
-    }
-  ]
-}
-
+"steps": [
+{
+"type": "read_files",
+"config": {
+"path": "{{ outline_file }}",
+"content_key": "outline"
+}
+},
+{
+"type": "set_context",
+"config": {
+"key": "toc",
+"value": "{% capture toc %}\n## Table of Contents\n\n{% for sec in outline.sections %}\n- {{ sec.title | escape }}\n{% if sec.sections %}\n {% for child in sec.sections %}\n - {{ child.title | escape }}\n {% endfor %}\n{% endif %}\n{% endfor %}\n{% endcapture %}\n{{ toc }}"
+}
+}
+]
+}
 
 === File: recipes/document_generator/recipes/load_resources.json ===
 {
-  "steps": [
-    {
-      "type": "loop",
-      "config": {
-        "items": "outline.resources",
-        "item_key": "resource",
-        "result_key": "resources",
-        "substeps": [
-          {
-            "type": "read_files",
-            "config": {
-              "path": "{{ resource.path }}",
-              "content_key": "content",
-              "merge_mode": "{{ resource.merge_mode }}"
-            }
-          },
-          {
-            "type": "set_context",
-            "config": {
-              "key": "resource",
-              "value": {
-                "content": "{{ content }}"
-              },
-              "if_exists": "merge"
-            }
-          }
-        ]
-      }
-    }
-  ]
-}
-
+"steps": [
+{
+"type": "loop",
+"config": {
+"items": "outline.resources",
+"item_key": "resource",
+"result_key": "resources",
+"substeps": [
+{
+"type": "read_files",
+"config": {
+"path": "{{ resource.path }}",
+"content_key": "content",
+"merge_mode": "{{ resource.merge_mode }}"
+}
+},
+{
+"type": "set_context",
+"config": {
+"key": "resource",
+"value": {
+"content": "{{ content }}"
+},
+"if_exists": "merge"
+}
+}
+]
+}
+}
+]
+}
 
 === File: recipes/document_generator/recipes/read_document.json ===
 {
-  "steps": [
-    {
-      "type": "read_files",
-      "config": {
-        "path": "{{ output_root }}/{{ document_filename }}.md",
-        "content_key": "document"
-      }
-    }
-  ]
-}
-
+"steps": [
+{
+"type": "read_files",
+"config": {
+"path": "{{ output_root }}/{{ document_filename }}.md",
+"content_key": "document"
+}
+}
+]
+}
 
 === File: recipes/document_generator/recipes/write_content.json ===
 {
-  "steps": [
-    {
-      "type": "execute_recipe",
-      "config": {
-        "recipe_path": "{{ recipe_root }}/recipes/read_document.json"
-      }
-    },
-    {
-      "type": "set_context",
-      "config": {
-        "key": "document",
-        "value": "\n\n{{ section.title }}\n\n{% for resource in resources %}{% if resource.key == section.resource_key %}{{ resource.content }}{% endif %}{% endfor %}",
-        "if_exists": "merge"
-      }
-    },
-    {
-      "type": "execute_recipe",
-      "config": {
-        "recipe_path": "{{ recipe_root }}/recipes/write_document.json"
-      }
-    }
-  ]
-}
-
+"steps": [
+{
+"type": "execute_recipe",
+"config": {
+"recipe_path": "{{ recipe_root }}/recipes/read_document.json"
+}
+},
+{
+"type": "set_context",
+"config": {
+"key": "document",
+"value": "\n\n{{ section.title }}\n\n{% for resource in resources %}{% if resource.key == section.resource_key %}{{ resource.content }}{% endif %}{% endfor %}",
+"if_exists": "merge"
+}
+},
+{
+"type": "execute_recipe",
+"config": {
+"recipe_path": "{{ recipe_root }}/recipes/write_document.json"
+}
+}
+]
+}
 
 === File: recipes/document_generator/recipes/write_document.json ===
 {
-  "steps": [
-    {
-      "type": "write_files",
-      "config": {
-        "files": [
-          {
-            "path": "{{ document_filename }}.md",
-            "content_key": "document"
-          }
-        ],
-        "root": "{{ output_root }}"
-      }
-    }
-  ]
-}
-
+"steps": [
+{
+"type": "write_files",
+"config": {
+"files": [
+{
+"path": "{{ document_filename }}.md",
+"content_key": "document"
+}
+],
+"root": "{{ output_root }}"
+}
+}
+]
+}
 
 === File: recipes/document_generator/recipes/write_section.json ===
 {
-  "steps": [
-    {
-      "type": "execute_recipe",
-      "config": {
-        "recipe_path": "{{ recipe_root }}/recipes/read_document.json"
-      }
-    },
-    {
-      "type": "set_context",
-      "config": {
-        "key": "rendered_prompt",
-        "value": "{{ section.prompt }}",
-        "nested_render": true
-      }
-    },
-    {
-      "type": "llm_generate",
-      "config": {
-        "model": "{{ model }}",
-        "prompt": "Generate a section for the <DOCUMENT> based upon the following prompt:\n<PROMPT>\n{{ rendered_prompt }}\n</PROMPT>\n\nGeneral instruction:\n{{ outline.general_instruction }}\n\nAvailable references:\n<REFERENCE_DOCS>\n{% for ref in section.refs %}{% for resource in resources %}{% if resource.key == ref %}<{{ resource.key | upcase }}><DESCRIPTION>{{ resource.description }}</DESCRIPTION><CONTENT>{{ resource.content }}</CONTENT></{{ resource.key | upcase }}>{% endif %}{% endfor %}{% endfor %}\n</REFERENCE_DOCS>\n\nHere is the content of the <DOCUMENT> so far:\n<DOCUMENT>\n{{ document }}\n</DOCUMENT>\n\nPlease write ONLY THE NEW `{{ section.title }}` SECTION requested in your PROMPT, in the same style as the rest of the document.",
-        "output_format": {
-          "type": "object",
-          "properties": {
-            "content": {
-              "type": "string",
-              "description": "The generated content for the section."
-            }
-          }
-        },
-        "output_key": "generated"
-      }
-    },
-    {
-      "type": "set_context",
-      "config": {
-        "key": "document",
-        "value": "\n\n{{ generated.content }}",
-        "if_exists": "merge"
-      }
-    },
-    {
-      "type": "execute_recipe",
-      "config": {
-        "recipe_path": "{{ recipe_root }}/recipes/write_document.json"
-      }
-    }
-  ]
-}
-
+"steps": [
+{
+"type": "execute_recipe",
+"config": {
+"recipe_path": "{{ recipe_root }}/recipes/read_document.json"
+}
+},
+{
+"type": "set_context",
+"config": {
+"key": "rendered_prompt",
+"value": "{{ section.prompt }}",
+"nested_render": true
+}
+},
+{
+"type": "llm_generate",
+"config": {
+"model": "{{ model }}",
+"prompt": "Generate a section for the <DOCUMENT> based upon the following prompt:\n<PROMPT>\n{{ rendered_prompt }}\n</PROMPT>\n\nGeneral instruction:\n{{ outline.general_instruction }}\n\nAvailable references:\n<REFERENCE_DOCS>\n{% for ref in section.refs %}{% for resource in resources %}{% if resource.key == ref %}<{{ resource.key | upcase }}><DESCRIPTION>{{ resource.description }}</DESCRIPTION><CONTENT>{{ resource.content }}</CONTENT></{{ resource.key | upcase }}>{% endif %}{% endfor %}{% endfor %}\n</REFERENCE_DOCS>\n\nHere is the content of the <DOCUMENT> so far:\n<DOCUMENT>\n{{ document }}\n</DOCUMENT>\n\nPlease write ONLY THE NEW `{{ section.title }}` SECTION requested in your PROMPT, in the same style as the rest of the document.",
+"output_format": {
+"type": "object",
+"properties": {
+"content": {
+"type": "string",
+"description": "The generated content for the section."
+}
+}
+},
+"output_key": "generated"
+}
+},
+{
+"type": "set_context",
+"config": {
+"key": "document",
+"value": "\n\n{{ generated.content }}",
+"if_exists": "merge"
+}
+},
+{
+"type": "execute_recipe",
+"config": {
+"recipe_path": "{{ recipe_root }}/recipes/write_document.json"
+}
+}
+]
+}
 
 === File: recipes/document_generator/recipes/write_sections.json ===
 {
-  "steps": [
-    {
-      "type": "loop",
-      "config": {
-        "items": "sections",
-        "item_key": "section",
-        "result_key": "section.content",
-        "substeps": [
-          {
-            "type": "conditional",
-            "config": {
-              "condition": "{% if section.resource_key %}true{% else %}false{% endif %}",
-              "if_true": {
-                "steps": [
-                  {
-                    "type": "execute_recipe",
-                    "config": {
-                      "recipe_path": "{{ recipe_root }}/recipes/write_content.json"
-                    }
-                  }
-                ]
-              },
-              "if_false": {
-                "steps": [
-                  {
-                    "type": "execute_recipe",
-                    "config": {
-                      "recipe_path": "{{ recipe_root }}/recipes/write_section.json"
-                    }
-                  }
-                ]
-              }
-            }
-          },
-          {
-            "type": "conditional",
-            "config": {
-              "condition": "{% assign has_children = section | has: 'sections' %}{% if has_children %}true{% else %}false{% endif %}",
-              "if_true": {
-                "steps": [
-                  {
-                    "type": "execute_recipe",
-                    "config": {
-                      "recipe_path": "{{ recipe_root }}/recipes/write_sections.json",
-                      "context_overrides": {
-                        "sections": "{{ section.sections | json: indent: 2 }}"
-                      }
-                    }
-                  }
-                ]
-              }
-            }
-          }
-        ]
-      }
-    }
-  ]
-}
-
+"steps": [
+{
+"type": "loop",
+"config": {
+"items": "sections",
+"item_key": "section",
+"result_key": "section.content",
+"substeps": [
+{
+"type": "conditional",
+"config": {
+"condition": "{% if section.resource_key %}true{% else %}false{% endif %}",
+"if_true": {
+"steps": [
+{
+"type": "execute_recipe",
+"config": {
+"recipe_path": "{{ recipe_root }}/recipes/write_content.json"
+}
+}
+]
+},
+"if_false": {
+"steps": [
+{
+"type": "execute_recipe",
+"config": {
+"recipe_path": "{{ recipe_root }}/recipes/write_section.json"
+}
+}
+]
+}
+}
+},
+{
+"type": "conditional",
+"config": {
+"condition": "{% assign has_children = section | has: 'sections' %}{% if has_children %}true{% else %}false{% endif %}",
+"if_true": {
+"steps": [
+{
+"type": "execute_recipe",
+"config": {
+"recipe_path": "{{ recipe_root }}/recipes/write_sections.json",
+"context_overrides": {
+"sections": "{{ section.sections | json: indent: 2 }}"
+}
+}
+}
+]
+}
+}
+}
+]
+}
+}
+]
+}