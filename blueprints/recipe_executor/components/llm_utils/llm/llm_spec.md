# LLM Component Specification

## Purpose

The LLM component provides a unified interface for interacting with various large language model providers and optional MCP servers. It handles model initialization, request formatting, and result processing, enabling the Recipe Executor to generate content and orchestrate external tools through a single API.

## Core Requirements

- Support multiple LLM providers (Azure OpenAI, OpenAI, Anthropic, Ollama, OpenAI Responses, Azure Responses)
- Provide model initialization based on a standardized model identifier format
- Encapsulate LLM API details behind a unified interface
- Use PydanticAI's async interface for non-blocking LLM calls
- Use PydanticAI for consistent handling and validation of LLM output
- Implement basic error handling
- Support optional structured output format
- Accept an optional `mcp_servers: Optional[List[MCPServer]]` to enable remote MCP tool integration

## Implementation Hints

- Use a clear `provider/model_name` identifier format
- Configuration values are accessed through context.get_config() instead of directly from environment
- For API key handling:
  - OpenAI: Create OpenAIProvider with api_key from context, pass to OpenAIModel
  - Anthropic: Create AnthropicProvider with api_key from context, pass to AnthropicModel
  - Azure: Handled by get_azure_openai_model function
  - Ollama: Create OpenAIProvider with base_url from context
- Use PydanticAI's provider-specific model classes:
  - pydantic_ai.models.openai.OpenAIModel (used also for Azure OpenAI and Ollama)
  - pydantic_ai.models.anthropic.AnthropicModel
- For `openai_responses` provider: call `create_openai_responses_model(model_name)` which returns the model directly
- For `azure_responses` provider: call `create_azure_responses_model(model_name, deployment_name)` which returns the model directly
- Create a PydanticAI Agent with the model, structured output type, and optional MCP servers
- Support: `output_type: Type[Union[str, BaseModel]] = str`
- Support: `openai_builtin_tools: Optional[List[Dict[str, Any]]] = None` parameter for built-in tools with Responses API models
  - We only want to support `WebSearchToolParam` and `FileSearchToolParam` at this
- Pass provided `mcp_servers` (or empty list) to the Agent constructor (e.g. `Agent(model, mcp_servers=mcp_servers, output_type=output_type)`)
- For Responses API models with built-in tools, configure the model with `OpenAIResponsesModelSettings` that includes properly typed tools
- Convert raw dict tools to PydanticAI tool parameter types (e.g., `WebSearchToolParam`, which are TypedDict) before passing to `OpenAIResponsesModelSettings`
- Import required tool parameter types from `pydantic_ai.models.openai` for type conversion
- Implement fully asynchronous execution with the following signature:
  ```python
  async def generate(
      self,
      prompt: str,
      model: Optional[str] = None,
      max_tokens: Optional[int] = None,
      output_type: Type[Union[str, BaseModel]] = str,
      mcp_servers: Optional[List[MCPServer]] = None,
      openai_builtin_tools: Optional[List[Dict[str, Any]]] = None,
  ) -> Union[str, BaseModel]:
  ```
  - Use `await agent.run(prompt)` method of the Agent to make requests
- CRITICAL: make sure to return the `result.output` in the `generate` method to return only the structured output

<<<<<<< HEAD
## Logging

- Debug: Log full request payload before making call and then full result payload after receiving it, making sure to mask any sensitive information (e.g. API keys, secrets, etc.)
- Info: Log model name and provider before making call (do not include the request payload details) and then include processing times and tokens used upon completion (do not include the result payload details)

## Component Dependencies

### Internal Components

- **Azure OpenAI**: Uses `get_azure_openai_model` for Azure OpenAI model initialization
- **Logger**: Uses the logger for logging LLM calls
- **MCP**: Integrates remote MCP tools when `mcp_servers` are provided (uses `pydantic_ai.mcp`)

### External Libraries

- **pydantic-ai**: Uses PydanticAI for model initialization, Agent-based request handling, and structured-output processing
- **pydantic-ai.mcp**: Provides `MCPServer`, `MCPServerHTTP` and `MCPServerStdio` classes for MCP server transports

### Configuration Dependencies

- **context.config** - All configuration is accessed through the context:
  - `openai_api_key`: (Required for OpenAI) API key for OpenAI access
  - `anthropic_api_key`: (Required for Anthropic) API key for Anthropic access
  - `ollama_base_url`: (Required for Ollama) Endpoint for Ollama models
  - `azure_*`: Azure OpenAI configuration values (handled by azure_openai component)
=======
### PydanticAI Model Creation
>>>>>>> d2f2b2ad

Create a PydanticAI model for the LLM provider and model name:

```python
def get_model(model_id: str, context: ContextProtocol) -> OpenAIModel | AnthropicModel:
    """
    Initialize an LLM model based on a standardized model_id string.
    Expected format: 'provider/model_name' or 'provider/model_name/deployment_name'.

    Supported providers:
    - openai
    - azure (for Azure OpenAI, use 'azure/model_name/deployment_name' or 'azure/model_name')
    - anthropic
    - ollama
    - openai_responses (for OpenAI Responses API with built-in tools)
    - azure_responses (for Azure Responses API with built-in tools)

    Args:
        model_id (str): Model identifier in format 'provider/model_name'
            or 'provider/model_name/deployment_name'.
            If None, defaults to 'openai/gpt-4o'.
        context (ContextProtocol): Context containing configuration values.

    Returns:
        The model instance for the specified provider and model.

    Raises:
        ValueError: If model_id format is invalid or if the provider is unsupported.
    """

    # If 'azure' is the model provider, use the `get_azure_openai_model` function
<<<<<<< HEAD
    # Access configuration dictionary through context.get_config() and then retrieve the necessary values
=======
    # If 'openai_responses' is the model provider, use the `create_openai_responses_model` function from responses component
    # If 'azure_responses' is the model provider, use the `create_azure_responses_model` function from azure_responses component
>>>>>>> d2f2b2ad
```

Usage example:

```python
# Get an OpenAI model
openai_model = get_model("openai/gpt-4o", context)
# Uses OpenAIModel('gpt-4o') with API key from context.get_config().get('openai_api_key')

# Get an Anthropic model
anthropic_model = get_model("anthropic/claude-3-5-sonnet-latest", context)
# Uses AnthropicModel('claude-3-5-sonnet-latest') with API key from context.get_config().get('anthropic_api_key')

# Get an Ollama model
<<<<<<< HEAD
ollama_model = get_model("ollama/phi4", context)
# Uses OllamaModel('phi4') with base URL from context.get_config().get('ollama_base_url')
=======
ollama_model = get_model("ollama/phi4")
# Uses OllamaModel('phi4')

# Get an OpenAI Responses model
responses_model = get_model("openai_responses/gpt-4o")
# Uses create_openai_responses_model('gpt-4o') from responses component

# Get an Azure Responses model
azure_responses_model = get_model("azure_responses/gpt-4o")
# Uses create_azure_responses_model('gpt-4o', None) from azure_responses component

# Get an Azure Responses model with deployment
azure_responses_model = get_model("azure_responses/gpt-4o/my-deployment")
# Uses create_azure_responses_model('gpt-4o', 'my-deployment') from azure_responses component
>>>>>>> d2f2b2ad
```

Getting an agent:

```python
from pydantic_ai import Agent

# Create an agent with the model
agent: Agent[None, Union[str, BaseModel]] = Agent(model=ollama_model, output_type=str, mcp_servers=mcp_servers)

# Call the agent with a prompt
async with agent.run_mcp_servers():
  result = await agent.run("What is the capital of France?")

# Process the result
print(result.data)  # This will print the structured output
```

### Ollama Integration

The Ollama model requires an endpoint to be specified:

```python
from pydantic_ai.models.openai import OpenAIModel
from pydantic_ai.providers import OpenAIProvider

# inside the get_model function, context is passed as parameter
ollama_base_url = context.get_config().get('ollama_base_url', 'http://localhost:11434')

return OpenAIModel(
    model_name='qwen2.5-coder:7b',
    provider=OpenAIProvider(base_url=f'{ollama_base_url}/v1'),
)
```

## Logging

- Debug: Log full request payload before making call and then full result payload after receiving it, making sure to mask any sensitive information (e.g. API keys, secrets, etc.)
- Info: Log model name and provider before making call (do not include the request payload details) and then include processing times and tokens used upon completion (do not include the result payload details)

## Component Dependencies

### Internal Components

- **Azure OpenAI**: Uses `get_azure_openai_model` for Azure OpenAI model initialization
- **Responses**: Uses `get_openai_responses_model` for OpenAI Responses API model initialization
- **Azure Responses**: Uses `get_azure_responses_model` for Azure Responses API model initialization
- **Logger**: Uses the logger for logging LLM calls
- **MCP**: Integrates remote MCP tools when `mcp_servers` are provided (uses `pydantic_ai.mcp`)

### External Libraries

- **pydantic-ai**: Uses PydanticAI for model initialization, Agent-based request handling, and structured-output processing
- **pydantic-ai.mcp**: Provides `MCPServer`, `MCPServerHTTP` and `MCPServerStdio` classes for MCP server transports
- **openai.types.responses**: Provides types for the responses API `WebSearchToolParam`, `FileSearchToolParam`

### Configuration Dependencies

- **DEFAULT_MODEL**: (Optional) Environment variable specifying the default LLM model in format "provider/model_name"
- **OPENAI_API_KEY**: (Required for OpenAI) API key for OpenAI access
- **ANTHROPIC_API_KEY**: (Required for Anthropic) API key for Anthropic access
- **OLLAMA_BASE_URL**: (Required for Ollama) Endpoint for Ollama models

## Error Handling

- Provide clear error messages for unsupported providers
- Handle network and API errors gracefully
- Log detailed error information for debugging

## Output Files

- `recipe_executor/llm_utils/llm.py`

## Dependency Integration Considerations

Implement a standardized `get_model` function that routes to appropriate provider-specific model creation functions based on the provider prefix in the model identifier. Use existing component functions for Azure OpenAI, Responses API, and Azure Responses API integration.

```

```<|MERGE_RESOLUTION|>--- conflicted
+++ resolved
@@ -52,35 +52,7 @@
   - Use `await agent.run(prompt)` method of the Agent to make requests
 - CRITICAL: make sure to return the `result.output` in the `generate` method to return only the structured output
 
-<<<<<<< HEAD
-## Logging
-
-- Debug: Log full request payload before making call and then full result payload after receiving it, making sure to mask any sensitive information (e.g. API keys, secrets, etc.)
-- Info: Log model name and provider before making call (do not include the request payload details) and then include processing times and tokens used upon completion (do not include the result payload details)
-
-## Component Dependencies
-
-### Internal Components
-
-- **Azure OpenAI**: Uses `get_azure_openai_model` for Azure OpenAI model initialization
-- **Logger**: Uses the logger for logging LLM calls
-- **MCP**: Integrates remote MCP tools when `mcp_servers` are provided (uses `pydantic_ai.mcp`)
-
-### External Libraries
-
-- **pydantic-ai**: Uses PydanticAI for model initialization, Agent-based request handling, and structured-output processing
-- **pydantic-ai.mcp**: Provides `MCPServer`, `MCPServerHTTP` and `MCPServerStdio` classes for MCP server transports
-
-### Configuration Dependencies
-
-- **context.config** - All configuration is accessed through the context:
-  - `openai_api_key`: (Required for OpenAI) API key for OpenAI access
-  - `anthropic_api_key`: (Required for Anthropic) API key for Anthropic access
-  - `ollama_base_url`: (Required for Ollama) Endpoint for Ollama models
-  - `azure_*`: Azure OpenAI configuration values (handled by azure_openai component)
-=======
 ### PydanticAI Model Creation
->>>>>>> d2f2b2ad
 
 Create a PydanticAI model for the LLM provider and model name:
 
@@ -112,12 +84,9 @@
     """
 
     # If 'azure' is the model provider, use the `get_azure_openai_model` function
-<<<<<<< HEAD
     # Access configuration dictionary through context.get_config() and then retrieve the necessary values
-=======
     # If 'openai_responses' is the model provider, use the `create_openai_responses_model` function from responses component
     # If 'azure_responses' is the model provider, use the `create_azure_responses_model` function from azure_responses component
->>>>>>> d2f2b2ad
 ```
 
 Usage example:
@@ -132,25 +101,20 @@
 # Uses AnthropicModel('claude-3-5-sonnet-latest') with API key from context.get_config().get('anthropic_api_key')
 
 # Get an Ollama model
-<<<<<<< HEAD
 ollama_model = get_model("ollama/phi4", context)
 # Uses OllamaModel('phi4') with base URL from context.get_config().get('ollama_base_url')
-=======
-ollama_model = get_model("ollama/phi4")
-# Uses OllamaModel('phi4')
 
 # Get an OpenAI Responses model
-responses_model = get_model("openai_responses/gpt-4o")
+responses_model = get_model("openai_responses/gpt-4o", context)
 # Uses create_openai_responses_model('gpt-4o') from responses component
 
 # Get an Azure Responses model
-azure_responses_model = get_model("azure_responses/gpt-4o")
+azure_responses_model = get_model("azure_responses/gpt-4o", context)
 # Uses create_azure_responses_model('gpt-4o', None) from azure_responses component
 
 # Get an Azure Responses model with deployment
-azure_responses_model = get_model("azure_responses/gpt-4o/my-deployment")
+azure_responses_model = get_model("azure_responses/gpt-4o/my-deployment", context)
 # Uses create_azure_responses_model('gpt-4o', 'my-deployment') from azure_responses component
->>>>>>> d2f2b2ad
 ```
 
 Getting an agent:
@@ -209,10 +173,11 @@
 
 ### Configuration Dependencies
 
-- **DEFAULT_MODEL**: (Optional) Environment variable specifying the default LLM model in format "provider/model_name"
-- **OPENAI_API_KEY**: (Required for OpenAI) API key for OpenAI access
-- **ANTHROPIC_API_KEY**: (Required for Anthropic) API key for Anthropic access
-- **OLLAMA_BASE_URL**: (Required for Ollama) Endpoint for Ollama models
+- **context.config** - All configuration is accessed through the context:
+  - `openai_api_key`: (Required for OpenAI) API key for OpenAI access
+  - `anthropic_api_key`: (Required for Anthropic) API key for Anthropic access
+  - `ollama_base_url`: (Required for Ollama) Endpoint for Ollama models
+  - `azure_*`: Azure OpenAI configuration values (handled by azure_openai component)
 
 ## Error Handling
 
